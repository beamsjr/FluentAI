//! Modular opcode handlers for the FluentAI VM
//! 
//! This module organizes opcode execution into logical groups,
//! making the VM easier to maintain and test.

use fluentai_bytecode::Instruction;
use crate::error::VMResult;
use crate::vm::{VM, VMState};

pub mod arithmetic;
pub mod stack;
pub mod control_flow;
pub mod memory;
pub mod collections;
pub mod concurrent;
pub mod effects;
pub mod logical;
<<<<<<< HEAD
pub mod comparison;
pub mod string;
pub mod module;
=======
>>>>>>> 40c96237

/// Trait for opcode handlers
pub trait OpcodeHandler {
    /// Execute the given instruction
    fn execute(&mut self, vm: &mut VM, instruction: &Instruction, chunk_id: usize) -> VMResult<VMState>;
}

/// Re-export handler implementations
pub use arithmetic::ArithmeticHandler;
pub use stack::StackHandler;
pub use control_flow::ControlFlowHandler;
pub use memory::MemoryHandler;
pub use collections::CollectionsHandler;
pub use concurrent::ConcurrentHandler;
pub use effects::EffectsHandler;
<<<<<<< HEAD
pub use logical::LogicalHandler;
pub use comparison::ComparisonHandler;
pub use string::StringHandler;
pub use module::ModuleHandler;
=======
pub use logical::LogicalHandler;
>>>>>>> 40c96237
<|MERGE_RESOLUTION|>--- conflicted
+++ resolved
@@ -15,12 +15,8 @@
 pub mod concurrent;
 pub mod effects;
 pub mod logical;
-<<<<<<< HEAD
 pub mod comparison;
 pub mod string;
-pub mod module;
-=======
->>>>>>> 40c96237
 
 /// Trait for opcode handlers
 pub trait OpcodeHandler {
@@ -36,11 +32,6 @@
 pub use collections::CollectionsHandler;
 pub use concurrent::ConcurrentHandler;
 pub use effects::EffectsHandler;
-<<<<<<< HEAD
 pub use logical::LogicalHandler;
 pub use comparison::ComparisonHandler;
-pub use string::StringHandler;
-pub use module::ModuleHandler;
-=======
-pub use logical::LogicalHandler;
->>>>>>> 40c96237
+pub use string::StringHandler;