//! Concurrent and async operations handler

use fluentai_bytecode::{Instruction, Opcode};
use crate::error::{VMError, VMResult};
use crate::vm::{VM, VMState};
use fluentai_core::value::Value;
use super::OpcodeHandler;

pub struct ConcurrentHandler;

impl OpcodeHandler for ConcurrentHandler {
    fn execute(&mut self, vm: &mut VM, instruction: &Instruction, _chunk_id: usize) -> VMResult<VMState> {
        use Opcode::*;
        
        match instruction.opcode {
            // Spawn a new concurrent task
            Spawn => {
                let func = vm.pop()?;
                vm.spawn_task(func)?;
            }
            
            // Await a promise/future
            Await => {
                let future = vm.pop()?;
                match future {
                    Value::Promise(promise_id) => {
                        let result = vm.await_promise(crate::safety::PromiseId(promise_id))?;
                        vm.push(result)?;
                    }
                    _ => {
                        return Err(VMError::TypeError {
                            operation: "await".to_string(),
                            expected: "future".to_string(),
                            got: vm.value_type_name(&future).to_string(),
                            location: None,
                            stack_trace: None,
                        });
                    }
                }
            }
            
            // Channel operations
            Channel => {
                let channel_id = vm.create_channel();
                vm.push(Value::Channel(channel_id.0))?;
            }
            
            ChannelWithCapacity => {
                let capacity = vm.pop()?;
                match capacity {
                    Value::Integer(_n) => {
                        // For now, just create a regular channel
                        let channel_id = vm.create_channel();
                        vm.push(Value::Channel(channel_id.0))?;
                    }
                    _ => {
                        return Err(VMError::TypeError {
                            operation: "channel_with_capacity".to_string(),
                            expected: "integer".to_string(),
                            got: vm.value_type_name(&capacity).to_string(),
                            location: None,
                            stack_trace: None,
                        });
                    }
                }
            }
            
            Send => {
                let value = vm.pop()?;
                let channel = vm.pop()?;
                
                match channel {
                    Value::Channel(channel_id_raw) => {
                        vm.send_to_channel(crate::safety::ChannelId(channel_id_raw), value)?;
                        vm.push(Value::Nil)?;
                    }
                    _ => {
                        return Err(VMError::TypeError {
                            operation: "send".to_string(),
                            expected: "channel".to_string(),
                            got: vm.value_type_name(&channel).to_string(),
                            location: None,
                            stack_trace: None,
                        });
                    }
                }
            }
            
            Receive => {
                let channel = vm.pop()?;
                
                match channel {
                    Value::Channel(channel_id_raw) => {
                        let value = vm.receive_from_channel(crate::safety::ChannelId(channel_id_raw))?;
                        vm.push(value)?;
                    }
                    _ => {
                        return Err(VMError::TypeError {
                            operation: "receive".to_string(),
                            expected: "channel".to_string(),
                            got: vm.value_type_name(&channel).to_string(),
                            location: None,
                            stack_trace: None,
                        });
                    }
                }
            }
            
            // Actor operations
            CreateActor => {
                let handler = vm.pop()?;
                let initial_state = vm.pop()?;
                let actor_id = vm.create_actor(initial_state, handler)?;
                vm.push(Value::Actor(actor_id.0))?;
            }
            
            ActorSend => {
                let message = vm.pop()?;
                let actor = vm.pop()?;
                
                match actor {
                    Value::Actor(actor_id_raw) => {
                        vm.send_to_actor(crate::safety::ActorId(actor_id_raw), message)?;
                        vm.push(Value::Nil)?;
                    }
                    _ => {
                        return Err(VMError::TypeError {
                            operation: "actor_send".to_string(),
                            expected: "actor".to_string(),
                            got: vm.value_type_name(&actor).to_string(),
                            location: None,
                            stack_trace: None,
                        });
                    }
                }
            }
            
<<<<<<< HEAD
=======
            
>>>>>>> 40c96237
            // Additional async operations
            TrySend => {
                let value = vm.pop()?;
                let channel = vm.pop()?;
                
                match channel {
                    Value::Channel(_channel_id) => {
                        // Simplified - always succeed for now
                        vm.push(Value::Boolean(true))?;
                    }
                    _ => {
                        return Err(VMError::TypeError {
                            operation: "try_send".to_string(),
                            expected: "channel".to_string(),
                            got: vm.value_type_name(&channel).to_string(),
                            location: None,
                            stack_trace: None,
                        });
                    }
                }
            }
            
            TryReceive => {
                let channel = vm.pop()?;
                
                match channel {
                    Value::Channel(_channel_id) => {
                        // Simplified - return None for now
                        vm.push(Value::Nil)?;
                    }
                    _ => {
                        return Err(VMError::TypeError {
                            operation: "try_receive".to_string(),
                            expected: "channel".to_string(),
                            got: vm.value_type_name(&channel).to_string(),
                            location: None,
                            stack_trace: None,
                        });
                    }
                }
            }
            
            Select => {
                // Simplified implementation
                vm.push(Value::Nil)?;
            }
            
            ActorReceive => {
<<<<<<< HEAD
                // Pop timeout info
                let has_timeout = match vm.pop()? {
                    Value::Boolean(b) => b,
                    _ => false,
                };
                
                let _timeout_handler = if has_timeout {
                    Some((vm.pop()?, vm.pop()?))
                } else {
                    None
                };
                
                // Pop patterns and handlers
                let pattern_count = match vm.pop()? {
                    Value::Integer(n) => n as usize,
                    _ => return Err(VMError::TypeError {
                        operation: "actor_receive".to_string(),
                        expected: "integer".to_string(), 
                        got: "non-integer".to_string(),
                        location: None,
                        stack_trace: None,
                    }),
                };
                
                // Collect patterns and handlers
                let mut patterns = Vec::new();
                for _ in 0..pattern_count {
                    let handler = vm.pop()?;
                    let pattern = vm.pop()?;
                    patterns.push((pattern, handler));
                }
                
                // For now, just return nil
                // TODO: Implement actual message receiving and pattern matching
                vm.push(Value::Nil)?;
=======
                // ActorReceive is used within actor handlers to pattern match on messages
                // When called, it should push the current message onto the stack
                // The message should have been set in the VM's context by process_actor_messages
                
                if let Some(message) = vm.get_current_actor_message() {
                    vm.push(message)?;
                } else {
                    return Err(VMError::RuntimeError {
                        message: "ActorReceive can only be used within actor message handlers".to_string(),
                        stack_trace: None,
                    });
                }
>>>>>>> 40c96237
            }
            
            Become => {
                // Update actor's state with new value
                let new_state = vm.pop()?;
                
                // We need to know which actor context we're in
                // This should be set by the actor message processing
                if let Some(actor_id) = vm.current_actor_context() {
                    vm.update_actor_state(actor_id, new_state)?;
                    vm.push(Value::Nil)?; // Become returns nil
                } else {
                    return Err(VMError::RuntimeError {
                        message: "Become can only be used within actor handlers".to_string(),
                        stack_trace: None,
                    });
                }
            }
            
            PromiseNew => {
                // Simplified implementation
                vm.push(Value::Nil)?;
            }
            
            PromiseAll => {
                let promises = vm.pop()?;
                match promises {
                    Value::List(_) => {
                        // Simplified - return completed promise
                        vm.push(Value::Nil)?;
                    }
                    _ => {
                        return Err(VMError::TypeError {
                            operation: "promise_all".to_string(),
                            expected: "list of promises".to_string(),
                            got: vm.value_type_name(&promises).to_string(),
                            location: None,
                            stack_trace: None,
                        });
                    }
                }
            }
            
            PromiseRace => {
                let promises = vm.pop()?;
                match promises {
                    Value::List(_) => {
                        // Simplified - return completed promise
                        vm.push(Value::Nil)?;
                    }
                    _ => {
                        return Err(VMError::TypeError {
                            operation: "promise_race".to_string(),
                            expected: "list of promises".to_string(),
                            got: vm.value_type_name(&promises).to_string(),
                            location: None,
                            stack_trace: None,
                        });
                    }
                }
            }
            
            WithTimeout => {
                let _timeout = vm.pop()?;
                let _future = vm.pop()?;
                // Simplified - return the future unchanged
                vm.push(Value::Nil)?;
            }
            
            _ => unreachable!("ConcurrentHandler received non-concurrent opcode"),
        }
        
        Ok(VMState::Continue)
    }
}<|MERGE_RESOLUTION|>--- conflicted
+++ resolved
@@ -135,10 +135,6 @@
                 }
             }
             
-<<<<<<< HEAD
-=======
-            
->>>>>>> 40c96237
             // Additional async operations
             TrySend => {
                 let value = vm.pop()?;
@@ -187,43 +183,6 @@
             }
             
             ActorReceive => {
-<<<<<<< HEAD
-                // Pop timeout info
-                let has_timeout = match vm.pop()? {
-                    Value::Boolean(b) => b,
-                    _ => false,
-                };
-                
-                let _timeout_handler = if has_timeout {
-                    Some((vm.pop()?, vm.pop()?))
-                } else {
-                    None
-                };
-                
-                // Pop patterns and handlers
-                let pattern_count = match vm.pop()? {
-                    Value::Integer(n) => n as usize,
-                    _ => return Err(VMError::TypeError {
-                        operation: "actor_receive".to_string(),
-                        expected: "integer".to_string(), 
-                        got: "non-integer".to_string(),
-                        location: None,
-                        stack_trace: None,
-                    }),
-                };
-                
-                // Collect patterns and handlers
-                let mut patterns = Vec::new();
-                for _ in 0..pattern_count {
-                    let handler = vm.pop()?;
-                    let pattern = vm.pop()?;
-                    patterns.push((pattern, handler));
-                }
-                
-                // For now, just return nil
-                // TODO: Implement actual message receiving and pattern matching
-                vm.push(Value::Nil)?;
-=======
                 // ActorReceive is used within actor handlers to pattern match on messages
                 // When called, it should push the current message onto the stack
                 // The message should have been set in the VM's context by process_actor_messages
@@ -236,7 +195,6 @@
                         stack_trace: None,
                     });
                 }
->>>>>>> 40c96237
             }
             
             Become => {
