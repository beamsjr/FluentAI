//! Stack effect management for bytecode instructions
//!
//! This module provides a declarative way to describe how each opcode affects the stack,
//! making stack depth tracking more maintainable and less error-prone.

use fluentai_bytecode::{Instruction, Opcode};

/// Bit masks for MakeClosure instruction unpacking (must match compiler and VM)
const MAKECLOSURE_CAPTURE_COUNT_MASK: u32 = 0xFFFF;

/// Describes how an instruction affects the stack
#[derive(Debug, Clone, Copy)]
pub struct StackEffect {
    /// Number of values consumed from the stack
    pub pop: usize,
    /// Number of values pushed to the stack
    pub push: usize,
}

impl StackEffect {
    /// Create a new stack effect
    pub const fn new(pop: usize, push: usize) -> Self {
        Self { pop, push }
    }
    
    /// Net effect on stack depth (can be negative)
    pub fn net_effect(&self) -> isize {
        self.push as isize - self.pop as isize
    }
    
    /// Apply this effect to a stack depth, returning new depth
    pub fn apply(&self, depth: usize) -> usize {
        depth.saturating_sub(self.pop).saturating_add(self.push)
    }
}

/// Get the stack effect for an instruction
pub fn stack_effect(instruction: &Instruction) -> StackEffect {
    use Opcode::*;
    
    match instruction.opcode {
        // Stack manipulation
        Pop => StackEffect::new(1, 0),
        PopN => {
            // PopN pops N values beneath the top value, keeping the top
            // So it needs N+1 values initially, and leaves 1 value
            if instruction.arg > 0 {
                StackEffect::new(instruction.arg as usize + 1, 1)
            } else {
                StackEffect::new(0, 0) // No effect if arg is 0
            }
        }
        Dup => StackEffect::new(1, 2), // Duplicate top value
        Swap => StackEffect::new(2, 2), // Swap top two values
        
        // Push operations
        Push | PushConst | PushNil | PushTrue | PushFalse 
        | PushInt0 | PushInt1 | PushInt2 | PushIntSmall => StackEffect::new(0, 1),
        
        // Load operations
        Load | LoadGlobal | LoadCaptured | LoadLocal0 
        | LoadLocal1 | LoadLocal2 | LoadLocal3 => StackEffect::new(0, 1),
        
        // Store operations
        Store => StackEffect::new(1, 0),
        StoreGlobal => StackEffect::new(1, 0),
        UpdateLocal => StackEffect::new(1, 0),
        
        // Binary operations (consume 2, produce 1)
        Add | Sub | Mul | Div | Mod 
        | Eq | Ne | Lt | Le | Gt | Ge 
        | And | Or | StrConcat | ListCons => StackEffect::new(2, 1),
        
        // Unary operations (consume 1, produce 1)
        Not | Neg | ListHead | ListTail | ListEmpty | ListLen => StackEffect::new(1, 1),
        
        // Function operations
        Call => {
            // Call pops: function + args, pushes: result
            // Net effect: -(arg_count + 1) + 1 = -arg_count
            let arg_count = instruction.arg as usize;
            StackEffect::new(arg_count + 1, 1)
        }
        TailCall => {
            // Similar to Call
            let arg_count = instruction.arg as usize;
            StackEffect::new(arg_count + 1, 1)
        }
        Return => StackEffect::new(1, 0), // Consumes return value
        TailReturn => StackEffect::new(1, 0),
        
        // Function creation
        MakeFunc => StackEffect::new(0, 1),
        MakeClosure => {
            // MakeClosure consumes N captured values and produces 1 function
            let capture_count = (instruction.arg & MAKECLOSURE_CAPTURE_COUNT_MASK) as usize;
            StackEffect::new(capture_count, 1)
        }
        
        // List operations
        MakeList => {
            let count = instruction.arg as usize;
            StackEffect::new(count, 1)
        }
        
        // Tagged values
        MakeTagged => {
            let count = instruction.arg as usize;
            StackEffect::new(count + 1, 1) // +1 for the tag
        }
        IsTagged => StackEffect::new(1, 2), // Produces value and boolean
        
        // Cell operations
        MakeCell => StackEffect::new(1, 1), // Consumes value, produces cell
        CellGet => StackEffect::new(1, 1), // Consumes cell, produces value
        CellSet => StackEffect::new(2, 1), // Consumes cell and value, produces nil
        
        // GC operations
        GcAlloc => StackEffect::new(1, 1), // Consumes value, produces handle
        GcDeref => StackEffect::new(1, 1), // Consumes handle, produces value
        GcSet => StackEffect::new(2, 1), // Consumes handle and value, produces nil
        GcCollect => StackEffect::new(0, 1), // No args, produces nil
        
        // Control flow
        Jump | JumpIf => StackEffect::new(0, 0), // No stack effect
        JumpIfNot => StackEffect::new(1, 0), // Consumes condition
        
        // Channel operations
        Channel => StackEffect::new(0, 1), // Creates channel
        ChannelWithCapacity => StackEffect::new(1, 1), // Consumes capacity, produces channel
        Send => StackEffect::new(2, 1), // Consumes channel and value, produces nil
        Receive => StackEffect::new(1, 1), // Consumes channel, produces value
        TrySend => StackEffect::new(2, 1), // Consumes channel and value, produces bool
        TryReceive => StackEffect::new(1, 1), // Consumes channel, produces Option
        
        // Select operation
        Select => {
            // Complex - depends on branch count
            // For now, conservative estimate
            StackEffect::new(0, 1)
        }
        
        // Actor operations
        ActorSend => StackEffect::new(2, 1), // Consumes actor and message, produces nil
        
        // Handler operations
        MakeHandler => {
            // Consumes 3 values per handler (effect type, op filter, handler fn)
            let handler_count = instruction.arg as usize;
            StackEffect::new(3 * handler_count, 1)
        }
        InstallHandler => StackEffect::new(1, 0), // Consumes handler
        UninstallHandler => StackEffect::new(0, 0), // No stack effect
        
        // Error handling
        PushHandler => StackEffect::new(0, 0), // No immediate stack effect
        PopHandler => StackEffect::new(0, 0), // No immediate stack effect
        Throw => StackEffect::new(1, 0), // Consumes error (but unwinds stack)
        
        // Loop operations
        LoopStart | LoopEnd => StackEffect::new(0, 0),
        
        // Other
        Halt => StackEffect::new(0, 0),
        Become => StackEffect::new(1, 1), // Consumes new state, produces nil
        
        // Effect operations
        Effect => {
            // Consumes effect type, operation, and N args; produces result
            let arg_count = instruction.arg as usize;
            StackEffect::new(2 + arg_count, 1)
        }
        
        // Additional operations
        MakeFuture => StackEffect::new(1, 1), // Consumes function, produces future
        
        // Qualified name loading
        LoadQualified => StackEffect::new(0, 1), // Pushes value
        
        // Specialized arithmetic operations (same as their generic counterparts)
        AddInt | SubInt | MulInt | DivInt 
        | AddFloat | SubFloat | MulFloat | DivFloat => StackEffect::new(2, 1),
        
        // Specialized comparison operations
        LtInt | LeInt | GtInt | GeInt => StackEffect::new(2, 1),
        
        // Fast local store operations
        StoreLocal0 | StoreLocal1 | StoreLocal2 | StoreLocal3 => StackEffect::new(1, 0),
        
        // String operations
        StrLen => StackEffect::new(1, 1), // Consumes string, produces int
        StrUpper | StrLower => StackEffect::new(1, 1), // Consumes string, produces string
        
        // Tagged value operations
        GetTag => StackEffect::new(1, 1), // Consumes tagged value, produces tag
        GetTaggedField => StackEffect::new(1, 1), // Consumes tagged value, produces field
        
        // Module operations
        LoadModule => StackEffect::new(0, 1), // Pushes module
        ImportBinding => StackEffect::new(1, 0), // Consumes module name
        ImportAll => StackEffect::new(1, 0), // Consumes module
        BeginModule | EndModule => StackEffect::new(0, 0), // No stack effect
        ExportBinding => StackEffect::new(0, 0), // No stack effect
        
        // Environment operations
        MakeEnv | PopEnv => StackEffect::new(0, 0), // No direct stack effect
        
        // Promise operations
        PromiseNew => StackEffect::new(0, 1), // Creates new promise
        PromiseAll => StackEffect::new(1, 1), // Consumes list, produces promise
        PromiseRace => StackEffect::new(1, 1), // Consumes list, produces promise
        WithTimeout => StackEffect::new(2, 1), // Consumes promise and timeout, produces promise
        
        // Actor model operations
<<<<<<< HEAD
        CreateActor => StackEffect::new(2, 1), // Pops initial_state and handler, pushes actor
        ActorReceive => StackEffect::new(1, 1), // Consumes actor, produces message
=======
        CreateActor => StackEffect::new(2, 1), // Consumes state and handler, produces actor
        ActorReceive => StackEffect::new(0, 1), // Produces current message from context
>>>>>>> 40c96237
        
        // Async operations
        Spawn => StackEffect::new(1, 1), // Consumes function, produces promise/future
        Await => StackEffect::new(1, 1), // Consumes promise/future, produces result
        
        // Effect operations
        EffectAsync => StackEffect::new(2, 1), // Like Effect but async
        
        // Error handling
        Try | Catch | Finally | EndFinally => StackEffect::new(0, 0), // Control flow
        PushFinally => StackEffect::new(0, 0), // No immediate stack effect
        
        // Special
        Nop => StackEffect::new(0, 0), // No operation
    }
}

// Stack depth guard removed - stack depth management is now centralized in emit()<|MERGE_RESOLUTION|>--- conflicted
+++ resolved
@@ -212,13 +212,8 @@
         WithTimeout => StackEffect::new(2, 1), // Consumes promise and timeout, produces promise
         
         // Actor model operations
-<<<<<<< HEAD
-        CreateActor => StackEffect::new(2, 1), // Pops initial_state and handler, pushes actor
-        ActorReceive => StackEffect::new(1, 1), // Consumes actor, produces message
-=======
         CreateActor => StackEffect::new(2, 1), // Consumes state and handler, produces actor
         ActorReceive => StackEffect::new(0, 1), // Produces current message from context
->>>>>>> 40c96237
         
         // Async operations
         Spawn => StackEffect::new(1, 1), // Consumes function, produces promise/future
