--- conflicted
+++ resolved
@@ -66,10 +66,6 @@
     Parallel,
     #[token("handle", priority = 10)]
     Handle,
-    #[token("receive", priority = 10)]
-    Receive,
-    #[token("become", priority = 10)]
-    Become,
 
     // Error handling keywords
     #[token("try", priority = 10)]
@@ -110,13 +106,8 @@
     Rec,
     #[token("as", priority = 10)]
     As,
-<<<<<<< HEAD
-
-=======
     #[token("from", priority = 10)]
     From,
-    
->>>>>>> 40c96237
     // Delimiters
     #[token("(")]
     LParen,
